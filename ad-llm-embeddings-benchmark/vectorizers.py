--- conflicted
+++ resolved
@@ -119,14 +119,6 @@
     Linq-Embed-Mistral from Baichuan
     """
 
-<<<<<<< HEAD
-class Qwen38BVectorizer(_HuggingFaceVectorizer):
-    """
-    Qwen3, 2nd best performning model after gemini from MTEB
-    """
-    def __init__(self):
-        super().__init__("Qwen/Qwen3-Embedding-8B")
-=======
     def __init__(self):
         super().__init__("Linq-AI-Research/Linq-Embed-Mistral")
 
@@ -146,5 +138,4 @@
     """
 
     def __init__(self):
-        super().__init__("sentence-transformers/all-MiniLM-L6-v2")
->>>>>>> f0969364
+        super().__init__("sentence-transformers/all-MiniLM-L6-v2")