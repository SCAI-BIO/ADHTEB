--- conflicted
+++ resolved
@@ -1,13 +1,10 @@
 import logging
+import requests
+
+from pydantic import BaseModel
 from typing import List
 
-<<<<<<< HEAD
 from adhteb.results import BenchmarkResult
-=======
-import requests
-from pydantic import BaseModel
-from results import BenchmarkResult
->>>>>>> 10869d7e
 
 logger = logging.getLogger(__name__)
 
