--- conflicted
+++ resolved
@@ -14,15 +14,9 @@
 from cryptography.fernet import Fernet
 from tabulate import tabulate
 
-<<<<<<< HEAD
-from adhteb.leaderboard import LeaderboardEntry, publish_entry
-from adhteb.vectorizers import Vectorizer, GeminiVectorizer, OpenAIVectorizer
-from adhteb.results import BenchmarkResult
-=======
 from .leaderboard import LeaderboardEntry, ModelMetadata, publish_entry
+from .vectorizers import Vectorizer, GeminiVectorizer, OpenAIVectorizer  # Import specific vectorizers for batching
 from .results import BenchmarkResult
-from .vectorizers import GeminiVectorizer, OpenAIVectorizer, Vectorizer 
->>>>>>> 10869d7e
 
 
 class Benchmark:
